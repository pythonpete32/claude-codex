import { defineConfig } from 'vitest/config';

export default defineConfig({
  test: {
    globals: true,
    environment: 'node',
    include: ['tests/**/*.{test,spec}.{js,ts}'],
    exclude: ['node_modules', 'dist', 'build'],
    passWithNoTests: true,
    coverage: {
      provider: 'v8',
      reporter: ['text', 'json', 'html'],
      exclude: [
        'node_modules/',
        'tests/',
<<<<<<< HEAD
        'dist/',
        '*.config.ts',
        '*.config.js',
        'tsup.config.ts',
        'vitest.config.ts',
        '**/*.d.ts',
=======
        'dist/**',
        'build/**',
        '.claude/**',
        'docs/**',
        '**/*.config.{js,ts}',
        '**/*.d.ts',
        '**/types.ts', // Type definition files
        '**/index.ts', // Re-export files typically don't need coverage
        'src/lib.ts', // Authentication utility - already tested by Claude SDK
        'coverage/**',
        '.tmp/**',
>>>>>>> 621d7939
      ],
    },
  },
});<|MERGE_RESOLUTION|>--- conflicted
+++ resolved
@@ -13,26 +13,19 @@
       exclude: [
         'node_modules/',
         'tests/',
-<<<<<<< HEAD
-        'dist/',
-        '*.config.ts',
-        '*.config.js',
-        'tsup.config.ts',
-        'vitest.config.ts',
-        '**/*.d.ts',
-=======
         'dist/**',
         'build/**',
         '.claude/**',
         'docs/**',
         '**/*.config.{js,ts}',
+        'tsup.config.ts',
+        'vitest.config.ts',
         '**/*.d.ts',
         '**/types.ts', // Type definition files
         '**/index.ts', // Re-export files typically don't need coverage
         'src/lib.ts', // Authentication utility - already tested by Claude SDK
         'coverage/**',
         '.tmp/**',
->>>>>>> 621d7939
       ],
     },
   },
