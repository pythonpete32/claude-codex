--- conflicted
+++ resolved
@@ -23,19 +23,6 @@
   return `task-${timestamp}-${random}`;
 }
 
-/**
- * Extract agent response using simple fallback chain
- */
-function extractAgentResponse(agentResult: Awaited<ReturnType<typeof runAgent>>): string {
-  const resultMessage = agentResult.messages.find((m) => m.type === 'result');
-  const resultText = resultMessage && 'result' in resultMessage ? resultMessage.result : undefined;
-
-  return (
-    agentResult.finalResponse ||
-    resultText ||
-    '[Agent conversation incomplete - no response content available]'
-  );
-}
 
 /**
  * Main TDD workflow orchestrator that coordinates agent execution
@@ -92,16 +79,12 @@
         coderResult = await runClaudeAgent({
           prompt: coderPrompt,
           cwd: worktreeInfo.path,
-<<<<<<< HEAD
-          maxTurns: 10,
-=======
           // No maxTurns - allow natural completion
           displayOptions: {
             showToolCalls: true,
             showTimestamps: false,
             verbose: false,
           },
->>>>>>> a88f2b41
         });
       } catch (error) {
         throw new AgentExecutionError(
@@ -114,45 +97,9 @@
         throw new AgentExecutionError('Coder agent execution was not successful');
       }
 
-<<<<<<< HEAD
-      // Extract and save coder response
-      console.log('💾 Saving complete message structure to debug files...');
-
-      // Save the entire result structure to disk for analysis
-      const debugDir = '.codex/debug';
-      await fs.mkdir(debugDir, { recursive: true });
-
-      const debugFile = `${debugDir}/${taskId}-coder-messages.json`;
-      await fs.writeFile(
-        debugFile,
-        JSON.stringify(
-          {
-            taskId,
-            timestamp: new Date().toISOString(),
-            finalResponse: coderResult.finalResponse,
-            success: coderResult.success,
-            cost: coderResult.cost,
-            duration: coderResult.duration,
-            messagesCount: coderResult.messages.length,
-            messages: coderResult.messages,
-          },
-          null,
-          2
-        )
-      );
-
-      console.log(`📁 Complete message structure saved to: ${debugFile}`);
-      console.log(`🔍 You can examine the raw data with: cat "${debugFile}"`);
-
-      // Extract agent response using simple fallback chain
-      const coderHandoff = extractAgentResponse(coderResult);
-
-      console.log('🔍 Extracted coder handoff:', JSON.stringify(coderHandoff, null, 2));
-=======
       // Use finalResponse directly from SDK (not extracted from messages)
       const coderHandoff =
         coderResult.finalResponse || '[No final response - task may have been interrupted]';
->>>>>>> a88f2b41
       await addCoderResponse(taskId, coderHandoff);
 
       // 3b. Run Reviewer Agent
@@ -167,16 +114,12 @@
         reviewerResult = await runClaudeAgent({
           prompt: reviewerPrompt,
           cwd: worktreeInfo.path,
-<<<<<<< HEAD
-          maxTurns: 5,
-=======
           // No maxTurns - allow natural completion
           displayOptions: {
             showToolCalls: true,
             showTimestamps: false,
             verbose: false,
           },
->>>>>>> a88f2b41
         });
       } catch (error) {
         throw new AgentExecutionError(
@@ -189,40 +132,9 @@
         throw new AgentExecutionError('Reviewer agent execution was not successful');
       }
 
-<<<<<<< HEAD
-      // Extract and save reviewer response
-      console.log('💾 Saving reviewer message structure to debug files...');
-
-      const reviewerDebugFile = `${debugDir}/${taskId}-reviewer-messages.json`;
-      await fs.writeFile(
-        reviewerDebugFile,
-        JSON.stringify(
-          {
-            taskId,
-            timestamp: new Date().toISOString(),
-            finalResponse: reviewerResult.finalResponse,
-            success: reviewerResult.success,
-            cost: reviewerResult.cost,
-            duration: reviewerResult.duration,
-            messagesCount: reviewerResult.messages.length,
-            messages: reviewerResult.messages,
-          },
-          null,
-          2
-        )
-      );
-
-      console.log(`📁 Reviewer message structure saved to: ${reviewerDebugFile}`);
-
-      // Extract agent response using simple fallback chain
-      const reviewerResponse = extractAgentResponse(reviewerResult);
-
-      console.log('🔍 Extracted reviewer response:', JSON.stringify(reviewerResponse, null, 2));
-=======
       // Use finalResponse directly from SDK (not extracted from messages)
       const reviewerResponse =
         reviewerResult.finalResponse || '[No final response - task may have been interrupted]';
->>>>>>> a88f2b41
       await addReviewerResponse(taskId, reviewerResponse);
 
       // 3c. Check for PR creation (success condition)
