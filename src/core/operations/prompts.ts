import { PromptFormattingError } from '../../shared/errors.js';
import type { CoderPromptOptions, ReviewerPromptOptions } from '../../shared/types.js';

// Coder Agent Handoff Template (based on PRD)
const CODER_HANDOFF_TEMPLATE = `
Always end your response with this structured handoff:

## Implementation Summary
- **What I Built**: [brief description of the feature]
- **Files Modified**: [list of files created/modified]
- **Testing Instructions**: [specific commands to validate the work]
- **Manual Validation**: [any manual steps needed to verify functionality]
- **Notes for Reviewer**: [important context, design decisions, caveats]`;

/**
 * Formats the prompt for the Coder Agent with spec and optional feedback
 */
export async function formatCoderPrompt(options: CoderPromptOptions): Promise<string> {
  try {
    const isRevision = !!options.reviewerFeedback;

    if (isRevision) {
      return `Address this review feedback: ${options.reviewerFeedback}
Update tests and implementation as needed.

${CODER_HANDOFF_TEMPLATE}`;
    }
    return `Implement the specification in the provided file using Test-Driven Development:
1. Read and understand the requirements
2. Write comprehensive tests first  
3. Implement the minimal code to pass tests
4. Refactor for quality and clarity

SPECIFICATION:
${options.specContent}

${CODER_HANDOFF_TEMPLATE}`;
  } catch (error) {
    throw new PromptFormattingError(
      `Failed to format coder prompt: ${error instanceof Error ? error.message : 'Unknown error'}`
    );
  }
}

/**
 * Formats the prompt for the Reviewer Agent with full context
 */
export async function formatReviewerPrompt(options: ReviewerPromptOptions): Promise<string> {
  try {
    return `You are a Senior Engineer conducting a thorough code review.

ORIGINAL SPECIFICATION:
${options.originalSpec}

IMPLEMENTATION HANDOFF:
${options.coderHandoff}

REVIEW PROCESS:
1. **Deep Analysis**: First, analyze this codebase structure, testing framework, and available tooling
2. **Follow Instructions**: Execute the testing instructions provided by the coder exactly
3. **Intelligent Validation**: Use your codebase analysis to run additional appropriate quality checks
4. **Specification Compliance**: Verify the implementation meets the original requirements
5. **Production Readiness**: Assess code quality, error handling, and maintainability

OUTCOMES:
- If production-ready: Create a pull request with comprehensive title and description
- If changes needed: Provide specific, actionable feedback referencing the original specification

Leverage your intelligence to adapt to any project structure (React, Node, Python, etc.) based on your analysis.`;
  } catch (error) {
    throw new PromptFormattingError(
      `Failed to format reviewer prompt: ${error instanceof Error ? error.message : 'Unknown error'}`
    );
  }
<<<<<<< HEAD
}
=======
}

// extractFinalMessage function removed - now using SDK's finalResponse directly
>>>>>>> a88f2b41
<|MERGE_RESOLUTION|>--- conflicted
+++ resolved
@@ -72,10 +72,6 @@
       `Failed to format reviewer prompt: ${error instanceof Error ? error.message : 'Unknown error'}`
     );
   }
-<<<<<<< HEAD
-}
-=======
 }
 
-// extractFinalMessage function removed - now using SDK's finalResponse directly
->>>>>>> a88f2b41
+// extractFinalMessage function removed - now using SDK's finalResponse directly