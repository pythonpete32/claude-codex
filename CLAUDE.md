# CLAUDE.md

This file provides guidance to Claude Code (claude.ai/code) when working with code in this repository.

## Essential Development Commands

### Building and Development
- `bun run build` - Build the CLI for production (outputs to `dist/`)
- `bun run dev` - Run in development mode with hot reload
- `bun run start` - Run the built CLI executable

### Code Quality and Testing
- `bun run check:fix` - Auto-fix all formatting and linting issues (recommended before commits)
- `bun run format` - Format all code with Biome
- `bun run lint` - Lint code with Biome
- `bun run test` - Run all unit tests
- `bun run test:watch` - Run tests in watch mode for TDD
- `bun run test:coverage` - Run tests with coverage report

### Release Management
- `bun run changeset` - Create a changeset describing your changes (required for releases)
- `bun run release` - Complete release workflow (build + publish to npm)


### Key Technical Details

**Claude Code SDK Integration:**
- Uses `@anthropic-ai/claude-code` SDK for AI interactions
- Enforces subscription mode by removing API key environment variables
- Supports streaming message output with real-time display
- Handles abort signals and graceful shutdown


## Development Workflow

### Code Quality Automation
This project uses automated git hooks via Lefthook:
- **Pre-commit**: Automatically formats staged files with Biome
- **Pre-push**: Runs format check, linting, and tests (blocks push if any fail)

### Testing Strategy
- Uses Vitest for testing with Node.js environment
- Test files: `tests/**/*.{test,spec}.{js,ts}` (separate from source code)
- Coverage reports generated to `coverage/` directory
- Tests run automatically on pre-push hook
- **Testing Guidelines**: See @docs/TESTING.md for patterns and best practices

### Release Process
Uses Changesets for automated releases:
1. Make changes and create changeset with `bun run changeset`
2. GitHub Actions creates Release PR with version bump
3. Merging Release PR automatically publishes to npm

## Important Technical Considerations

### Claude Code SDK Usage
- The tool forces subscription authentication to ensure users leverage their Claude Code subscription
- External Claude Code SDK dependency allows users to control their Claude Code version
- Supports all Claude Code permission modes and tool restrictions

### CLI Design
- Follows standard CLI conventions with help/version flags
- Graceful error handling with colored output
- Supports Ctrl+C interruption with cleanup
- Conversation saving in JSON format when requested

### Development Tools
- **Biome** replaces ESLint + Prettier for faster linting and formatting
- **Bun** used as package manager for performance
- **TypeScript** with strict configuration
- Modern ESM modules throughout

## Project Context

This is part of a larger "Claude Codex" automation toolkit. The current implementation provides a foundation CLI that interfaces with Claude Code SDK. According to the PRD, this will evolve into a TDD (Test-Driven Development) workflow system with background agents for automated feature implementation.

The CLI currently provides basic Claude Code interaction with enhanced UX (colors, streaming, error handling) while ensuring subscription-based authentication.

## Claude Code Best Practices Integration

This project follows [Anthropic's Claude Code Best Practices](https://www.anthropic.com/engineering/claude-code-best-practices):

### **Explore-Plan-Code-Commit Workflow**
When implementing features:
1. **Explore**: Read relevant files, understand context and requirements
2. **Plan**: Create detailed implementation plan (show for approval)  
3. **Code**: Implement using TDD with frequent verification
4. **Commit**: Verify quality, test coverage, and requirements compliance

### **Task Execution Commands**
- **Implementation**: Use `@scripts/execute-task.md` with task file path
- **Code Review**: Use `@scripts/review-code.md` with task file path

### **TDD with Subagents**
- Use separate Claude instances for test writing vs implementation
- Prevents "cheating" where code writer knows test expectations
- Write failing tests FIRST, then implement minimal passing code
- Iterate with frequent verification cycles

### **Context Management**
- Use `/clear` command to maintain focused context during long sessions
- Break complex tasks into smaller, focused sub-tasks
- Show progress incrementally rather than big-bang implementations

### **Visual Verification**
- Screenshot results when implementing UI changes
- Verify actual behavior matches expected outcomes
- Course-correct early and frequently based on concrete evidence

### **Permission Management**
- Start with conservative tool permissions
- Use `/permissions` to customize access as needed
- Consider safety implications for file system and git operations

### **Quality Standards**
- Follow @docs/TESTING.md patterns for meaningful tests
- Use dependency injection for testability
- Test error scenarios comprehensively
- Achieve ≥90% test coverage with behavioral verification

## Coding Style Guidelines

### **Control Flow: Switch vs If-Else Chains**

❌ **Bad: Long if-else chains**
```typescript
function handleTaskStatus(status: string): string {
  if (status === 'pending') {
    return 'Task is waiting to be processed';
  } else if (status === 'in_progress') {
    return 'Task is currently being worked on';
  } else if (status === 'completed') {
    return 'Task has been successfully completed';
  } else if (status === 'failed') {
    return 'Task encountered an error and failed';
  } else if (status === 'cancelled') {
    return 'Task was cancelled by user';
  } else {
    return 'Unknown task status';
  }
}
```

✅ **Good: Switch statements for multiple conditions**
```typescript
function handleTaskStatus(status: string): string {
  switch (status) {
    case 'pending':
      return 'Task is waiting to be processed';
    case 'in_progress':
      return 'Task is currently being worked on';
    case 'completed':
      return 'Task has been successfully completed';
    case 'failed':
      return 'Task encountered an error and failed';
    case 'cancelled':
      return 'Task was cancelled by user';
    default:
      return 'Unknown task status';
  }
}
```

**Why switch is better:**
- More readable and scannable
- Easier to add/remove cases
- Better performance for multiple conditions
- TypeScript provides better exhaustiveness checking
- Clear intent for enum-like value handling

### **When to Use Each**

**Use switch when:**
- Comparing a single variable against multiple specific values
- Handling enums or union types
- 3+ conditions on the same variable
- You need fall-through behavior

**Use if-else when:**
- Complex boolean conditions
- Different variables in each condition
- Only 1-2 simple conditions
- Conditions involve ranges or complex logic

```typescript
// Good use of if-else (different conditions)
if (user.isAdmin && hasPermission) {
  return AdminDashboard;
} else if (user.isAuthenticated) {
  return UserDashboard;
} else {
  return LoginPage;
}
```

## File Management

### Document Storage Guidelines
- Temporary documents are saved in the .temp file
<<<<<<< HEAD
- Permanent documents are saved in docs
=======
- Permanent documents are saved in docs

### Git Workflow Guidelines
- NEVER make PRs into main only dev
>>>>>>> a88f2b41
<|MERGE_RESOLUTION|>--- conflicted
+++ resolved
@@ -197,11 +197,7 @@
 
 ### Document Storage Guidelines
 - Temporary documents are saved in the .temp file
-<<<<<<< HEAD
 - Permanent documents are saved in docs
-=======
-- Permanent documents are saved in docs
 
 ### Git Workflow Guidelines
-- NEVER make PRs into main only dev
->>>>>>> a88f2b41
+- NEVER make PRs into main only dev